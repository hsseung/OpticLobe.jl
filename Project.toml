--- conflicted
+++ resolved
@@ -30,11 +30,8 @@
 URIs = "5c2747f8-b7ea-4ff2-ba2e-563bfd36b1d4"
 
 [compat]
-<<<<<<< HEAD
 Missings = "1"
-=======
 CSV = "0.10"
->>>>>>> 5e7d53db
 julia = "1.6.7"
 
 [extras]
